--- conflicted
+++ resolved
@@ -8,25 +8,13 @@
 from dotenv import load_dotenv
 from pathlib import Path
 
-<<<<<<< HEAD
 # --- LangChain ---
-=======
-# --- Imports LangChain CORRIGÉS ---
-# 'langchain.chains' est souvent déplacé. Nous allons le laisser si la librairie est moderne,
-# mais s'assurer que toutes les dépendances sont installées.
-# L'import 'RetrievalQA' est standard, mais peut nécessiter la dernière version de 'langchain'.
-
->>>>>>> a2b51e5a
 from langchain_community.vectorstores import Chroma
-from langchain.chains import RetrievalQA # LAISSER CET IMPORT
+from langchain.chains import RetrievalQA
 from langchain.schema import Document
 from langchain.embeddings.base import Embeddings
 from langchain_google_genai import ChatGoogleGenerativeAI
-<<<<<<< HEAD
 from langchain.prompts import PromptTemplate
-=======
-from langchain.text_splitter import RecursiveCharacterTextSplitter # Ajouté, même si non utilisé, assure la compatibilité
->>>>>>> a2b51e5a
 
 # --------------------------------------------------------------------------
 # ------------------- 1. CONFIGURATION ET LOGIQUE RAG ----------------------
@@ -68,11 +56,7 @@
     input_variables=["context", "question"]
 )
 
-<<<<<<< HEAD
 # ----------------- Classe d'embeddings -----------------
-=======
-# --- Définition de la classe InfomaniakEmbeddings ---
->>>>>>> a2b51e5a
 class InfomaniakEmbeddings(Embeddings):
     def __init__(self, api_key: str, product_id: str, model: str):
         self.api_key = api_key
@@ -80,12 +64,7 @@
         self.model = model
         self.base_url = f"https://api.infomaniak.com/1/ai/{self.product_id}/openai/v1/embeddings"
 
-<<<<<<< HEAD
     def embed_documents(self, texts: List[str]) -> List[List[float]]:
-=======
-    def embed_documents(self, texts: list[str]) -> list[list[float]]:
-        # La boucle est coûteuse, mais nécessaire pour l'interface Embeddings
->>>>>>> a2b51e5a
         return [self._embed_text(text) for text in texts]
 
     def embed_query(self, text: str) -> List[float]:
@@ -100,20 +79,12 @@
         payload = {"input": text, "model": self.model}
         try:
             response = requests.post(self.base_url, headers=headers, json=payload)
-<<<<<<< HEAD
             response.raise_for_status()
             data = response.json()
             if "data" in data and isinstance(data["data"], list) and len(data["data"]) > 0:
                 if "embedding" in data["data"][0]:
                     return data["data"][0]["embedding"]
             raise ValueError(f"Réponse API invalide: {json.dumps(data, indent=2)}")
-=======
-            response.raise_for_status() 
-            data = response.json()
-            if data and data.get("data") and data["data"].get("embedding"):
-                return data["data"]["embedding"]
-            raise ValueError("Réponse API Infomaniak invalide ou incomplète.")
->>>>>>> a2b51e5a
         except requests.exceptions.RequestException as e:
             raise RuntimeError(f"Erreur API Infomaniak: {e}")
 
@@ -190,60 +161,15 @@
 
         documents = flatten_cv_json(data_raw)
 
-<<<<<<< HEAD
         if not documents:
             raise ValueError("Aucun document valide dans le JSON")
 
         vectorstore = Chroma.from_documents(documents, embedding_function, persist_directory=str(CHROMA_PERSIST_DIRECTORY))
         print("Embeddings créés et persistés.")
-=======
-def load_documents_and_setup_rag():
-    """Charge les documents, configure ChromaDB et le chaîne QA."""
-    
-    if not GEMINI_API_KEY or not API_KEY:
-        raise ValueError("Les clés API (GEMINI_API_KEY ou INFOMANIAK_API_KEY) n'ont pas été configurées. Vérifiez les variables d'environnement.")
-
-    # 1. Configuration des Embeddings
-    embedding_function = InfomaniakEmbeddings(
-        api_key=API_KEY, 
-        product_id=PRODUCT_ID, 
-        model=MODEL
-    )
-    
-    # 2. Chargement ou création de la base de données vectorielle (ChromaDB)
-    if os.path.exists(CHROMA_PERSIST_DIRECTORY):
-        vectorstore = Chroma(
-            persist_directory=CHROMA_PERSIST_DIRECTORY,
-            embedding_function=embedding_function
-        )
-    else:
-        print(f"ATTENTION : Le dossier '{CHROMA_PERSIST_DIRECTORY}' n'existe pas. Création des embeddings...")
-        
-        with open(DATA_FILE, "r", encoding="utf-8") as f:
-            data = json.load(f)
-            documents = [Document(page_content=item['page_content'], metadata=item['metadata']) for item in data]
-        
-        vectorstore = Chroma.from_documents(
-            documents=documents, 
-            embedding=embedding_function, 
-            persist_directory=CHROMA_PERSIST_DIRECTORY
-        )
-        vectorstore.persist() 
-        print("Embeddings créés et persistés.")
-
-
-    # 3. Configuration du LLM (Gemini)
-    llm = ChatGoogleGenerativeAI(
-        model="gemini-2.5-flash",
-        temperature=0,
-        api_key=GEMINI_API_KEY 
-    )
->>>>>>> a2b51e5a
 
     # Retriever par similarité
     retriever_instance = vectorstore.as_retriever(search_type="similarity", search_kwargs={"k": 3})
 
-<<<<<<< HEAD
     # LLM
     llm = ChatGoogleGenerativeAI(model="gemini-2.5-flash", temperature=0.7, api_key=GEMINI_API_KEY)
 
@@ -257,22 +183,12 @@
     return qa_chain
 
 # Initialisation
-=======
-# Initialisation globale de la chaîne QA
-# Tenter l'initialisation. Si les clés manquent ou si l'API Infomaniak échoue, 
-# l'erreur sera propagée au point de terminaison de vérification ('/')
->>>>>>> a2b51e5a
 try:
     load_documents_and_setup_rag()
 except Exception as e:
-<<<<<<< HEAD
     print(f"ERREUR INITIALISATION RAG: {e}")
     qa_chain = None
     retriever_instance = None
-=======
-    print(f"ERREUR CRITIQUE D'INITIALISATION RAG: {e}")
-    qa_chain = None 
->>>>>>> a2b51e5a
 
 # --------------------------------------------------------------------------
 # ---------------------------- 2. API FASTAPI ------------------------------
@@ -280,19 +196,6 @@
 app = FastAPI(title="CV RAG API")
 app.add_middleware(CORSMiddleware, allow_origins=["*"], allow_credentials=True, allow_methods=["*"], allow_headers=["*"])
 
-<<<<<<< HEAD
-=======
-# Configuration CORS
-app.add_middleware(
-    CORSMiddleware,
-    allow_origins=["*"],  # À remplacer par l'URL de votre GitHub Page si le déploiement réussit
-    allow_credentials=True,
-    allow_methods=["*"],
-    allow_headers=["*"],
-)
-
-# Modèle de données pour la requête POST
->>>>>>> a2b51e5a
 class Query(BaseModel):
     question: str
 
@@ -303,26 +206,12 @@
 
 @app.post("/ask")
 async def ask_rag(query: Query):
-<<<<<<< HEAD
     if not qa_chain:
         raise HTTPException(status_code=503, detail="Service RAG indisponible")
     try:
         answer = qa_chain.run(query.question)
-=======
-    """Point de terminaison pour interroger le RAG."""
-    if not qa_chain:
-        # Si qa_chain est None, cela signifie que l'initialisation a échoué (étape 1)
-        raise HTTPException(status_code=503, detail="Service RAG indisponible. L'initialisation a échoué. Vérifiez les variables d'environnement sur Render.")
-        
-    try:
-        # Exécute la chaîne RAG
-        answer = qa_chain.run(query.question)
-        
-        # Retourne la réponse
->>>>>>> a2b51e5a
         return {"answer": answer}
     except Exception as e:
-<<<<<<< HEAD
         raise HTTPException(status_code=500, detail=str(e))
 
 @app.post("/context")
@@ -336,17 +225,6 @@
     except Exception as e:
         raise HTTPException(status_code=500, detail=str(e))
 
-=======
-        print(f"Erreur lors de la chaîne QA : {e}")
-        raise HTTPException(
-            status_code=500, 
-            detail=f"Erreur interne lors de la génération de la réponse RAG. Détails: {e}"
-        )
-
-# --------------------------------------------------------------------------
-# ---------------------------- 3. Lancement Local --------------------------
-# --------------------------------------------------------------------------
->>>>>>> a2b51e5a
 if __name__ == "__main__":
     import uvicorn
-    uvicorn.run(app, host="0.0.0.0", port=8000)+    uvicorn.run(app, host="0.0.0.0", port=8000)
